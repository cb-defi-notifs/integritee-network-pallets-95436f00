--- conflicted
+++ resolved
@@ -10,11 +10,8 @@
 [dependencies]
 codec = { version = "3.0.0", default-features = false, features = ["derive"], package = "parity-scale-codec" }
 common-primitives = { path = "../common", default-features = false }
-<<<<<<< HEAD
 log = { version = "0.4.14", default-features = false }
-=======
 derive_more = "0.99.16"
->>>>>>> ced38092
 scale-info = { version = "2.0.1", default-features = false, features = ["derive"] }
 serde = { version = "1.0.13", default-features = false }
 
