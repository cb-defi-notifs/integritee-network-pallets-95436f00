/*
	Copyright 2021 Integritee AG and Supercomputing Systems AG

	Licensed under the MICROSOFT REFERENCE SOURCE LICENSE (MS-RSL) (the "License");
	you may not use this file except in compliance with the License.
	You may obtain a copy of the License at

		https://referencesource.microsoft.com/license.html

	Unless required by applicable law or agreed to in writing, software
	distributed under the License is distributed on an "AS IS" BASIS,
	WITHOUT WARRANTIES OR CONDITIONS OF ANY KIND, either express or implied.
	See the License for the specific language governing permissions and
	limitations under the License.

*/

#![cfg_attr(not(feature = "std"), no_std)]

use codec::Encode;
use frame_support::{
	dispatch::{DispatchErrorWithPostInfo, DispatchResultWithPostInfo},
	ensure,
	traits::Get,
};
use frame_system::{self, ensure_signed};
use sgx_verify::{
	deserialize_enclave_identity, deserialize_tcb_info, extract_certs, verify_certificate_chain,
};
use sp_runtime::{traits::SaturatedConversion, Saturating};
use sp_std::{prelude::*, str, vec};
use teerex_primitives::*;

pub use crate::weights::WeightInfo;
use teerex_primitives::{SgxBuildMode, SgxStatus};

// Disambiguate associated types
pub type AccountId<T> = <T as frame_system::Config>::AccountId;

pub use pallet::*;

const SGX_RA_PROOF_MAX_LEN: usize = 5000;

const MAX_URL_LEN: usize = 256;

#[frame_support::pallet]
pub mod pallet {
	use super::*;
	use frame_support::pallet_prelude::*;
	use frame_system::pallet_prelude::*;

	#[pallet::pallet]
	#[pallet::without_storage_info]
	pub struct Pallet<T>(PhantomData<T>);

	#[pallet::hooks]
	impl<T: Config> Hooks<BlockNumberFor<T>> for Pallet<T> {}

	#[pallet::config]
	pub trait Config: frame_system::Config + timestamp::Config {
		type RuntimeEvent: From<Event<Self>> + IsType<<Self as frame_system::Config>::RuntimeEvent>;

		#[pallet::constant]
		type MomentsPerDay: Get<Self::Moment>;

		type WeightInfo: WeightInfo;

		/// If a worker does not re-register within `MaxAttestationRenewalPeriod`, it can be unregistered by anyone.
		#[pallet::constant]
		type MaxAttestationRenewalPeriod: Get<Self::Moment>;
	}

	#[pallet::event]
	#[pallet::generate_deposit(pub(super) fn deposit_event)]
	pub enum Event<T: Config> {
		AddedSgxEnclave {
			registered_by: T::AccountId,
			worker_url: Option<Vec<u8>>,
			tcb_status: Option<SgxStatus>,
			attestation_method: SgxAttestationMethod,
		},
		RemovedSovereignEnclave(T::AccountId),
		RemovedProxiedEnclave(EnclaveInstanceAddress<T::AccountId>),
		SgxTcbInfoRegistered {
			fmspc: Fmspc,
			on_chain_info: SgxTcbInfoOnChain,
		},
		SgxQuotingEnclaveRegistered {
			quoting_enclave: SgxQuotingEnclave,
		},
	}

	#[pallet::storage]
	#[pallet::getter(fn sovereign_enclaves)]
	pub type SovereignEnclaves<T: Config> =
		StorageMap<_, Blake2_128Concat, T::AccountId, MultiEnclave<Vec<u8>>, OptionQuery>;

	#[pallet::storage]
	#[pallet::getter(fn proxied_enclaves)]
	pub type ProxiedEnclaves<T: Config> = StorageMap<
		_,
		Blake2_128Concat,
		EnclaveInstanceAddress<T::AccountId>,
		MultiEnclave<Vec<u8>>,
		OptionQuery,
	>;

	#[pallet::storage]
	#[pallet::getter(fn quoting_enclave)]
	pub type SgxQuotingEnclaveRegistry<T: Config> = StorageValue<_, SgxQuotingEnclave, ValueQuery>;

	#[pallet::storage]
	#[pallet::getter(fn tcb_info)]
	pub type SgxTcbInfo<T: Config> =
		StorageMap<_, Blake2_128Concat, Fmspc, SgxTcbInfoOnChain, ValueQuery>;

	#[pallet::storage]
	#[pallet::getter(fn allow_sgx_debug_mode)]
	pub type SgxAllowDebugMode<T: Config> = StorageValue<_, bool, ValueQuery>;

	#[pallet::genesis_config]
	#[cfg_attr(feature = "std", derive(Default))]
	pub struct GenesisConfig {
		pub allow_sgx_debug_mode: bool,
	}

	#[pallet::genesis_build]
	impl<T: Config> GenesisBuild<T> for GenesisConfig {
		fn build(&self) {
			SgxAllowDebugMode::<T>::put(self.allow_sgx_debug_mode);
		}
	}

	#[pallet::call]
	impl<T: Config> Pallet<T>
	where
		// Needed for the conversion of `mr_enclave` to a `Hash`.
		// The condition holds for all known chains.
		<T as frame_system::Config>::Hash: From<[u8; 32]>,
	{
		// the integritee-service wants to register his enclave
		#[pallet::call_index(0)]
		#[pallet::weight((<T as Config>::WeightInfo::register_sgx_enclave(), DispatchClass::Normal, Pays::Yes))]
		pub fn register_sgx_enclave(
			origin: OriginFor<T>,
			proof: Vec<u8>,
			worker_url: Option<Vec<u8>>,
			attestation_method: SgxAttestationMethod,
		) -> DispatchResultWithPostInfo {
<<<<<<< HEAD
			log::info!(target: TEEREX, "Called into runtime call register_ias_enclave()");
			let sender = ensure_signed(origin)?;
			ensure!(ra_report.len() <= MAX_RA_REPORT_LEN, <Error<T>>::RaReportTooLong);
			ensure!(worker_url.len() <= MAX_URL_LEN, <Error<T>>::EnclaveUrlTooLong);
			log::info!(target: TEEREX, "parameter length ok");
=======
			log::info!("teerex: called into runtime call register_sgx_enclave()");
			let sender = ensure_signed(origin)?;
			ensure!(proof.len() <= SGX_RA_PROOF_MAX_LEN, <Error<T>>::RaProofTooLong);
			if let Some(ref url) = worker_url {
				ensure!(url.len() <= MAX_URL_LEN, <Error<T>>::EnclaveUrlTooLong);
			}
			log::info!("teerex: parameter length ok");
>>>>>>> ced38092

			let enclave = match attestation_method {
				SgxAttestationMethod::Ias => {
					let report = sgx_verify::verify_ias_report(&proof)
						.map_err(|_| <Error<T>>::RemoteAttestationVerificationFailed)?;
					log::info!("teerex: IAS report successfully verified");

					Self::ensure_timestamp_within_24_hours(report.timestamp)?;

					let enclave = SgxEnclave::new(
						report.report_data,
						report.mr_enclave,
						report.mr_signer,
						report.timestamp,
						report.build_mode,
						report.status,
					)
					.with_attestation_method(SgxAttestationMethod::Ias);

					ensure!(
						Ok(sender.clone()) ==
							T::AccountId::decode(&mut report.report_data.lower32().as_ref()),
						<Error<T>>::SenderIsNotAttestedEnclave
					);

					// TODO: activate state checks as soon as we've fixed our setup #83
					// ensure!((report.status == SgxStatus::Ok) | (report.status == SgxStatus::ConfigurationNeeded),
					//     "RA status is insufficient");
					// log::info!("teerex: status is acceptable");

					enclave
				},
				SgxAttestationMethod::Dcap { proxied } => {
					let verification_time = <timestamp::Pallet<T>>::get();

					let qe = <SgxQuotingEnclaveRegistry<T>>::get();
					let (fmspc, tcb_info, report) = sgx_verify::verify_dcap_quote(
						&proof,
						verification_time.saturated_into(),
						&qe,
					)
					.map_err(|e| {
						log::warn!("verify_dcap_quote failed: {:?}", e);
						<Error<T>>::RemoteAttestationVerificationFailed
					})?;

					if !proxied {
						ensure!(
							Ok(sender.clone()) ==
								T::AccountId::decode(&mut report.report_data.lower32().as_ref()),
							<Error<T>>::SenderIsNotAttestedEnclave
						);
					}

					log::info!("teerex: DCAP quote verified. FMSPC from quote: {:?}", fmspc);
					let tcb_info_on_chain = <SgxTcbInfo<T>>::get(fmspc);
					ensure!(tcb_info_on_chain.verify_examinee(&tcb_info), "tcb_info is outdated");

					// TODO: activate state checks as soon as we've fixed our setup #83
					// ensure!((report.status == SgxStatus::Ok) | (report.status == SgxStatus::ConfigurationNeeded),
					//     "RA status is insufficient");
					// log::info!("teerex: status is acceptable");

					SgxEnclave::new(
						report.report_data,
						report.mr_enclave,
						report.mr_signer,
						report.timestamp,
						report.build_mode,
						report.status,
					)
					.with_attestation_method(SgxAttestationMethod::Dcap { proxied })
				},
				SgxAttestationMethod::Skip { proxied } => SgxEnclave::new(
					SgxReportData::default(),
					// insert mrenclave if the ra_report represents one, otherwise insert default
					<MrEnclave>::decode(&mut proof.as_slice()).unwrap_or_default(),
					MrSigner::default(),
					<timestamp::Pallet<T>>::get().saturated_into(),
					SgxBuildMode::default(),
					SgxStatus::Invalid,
				)
				.with_pubkey(sender.encode().as_ref())
				.with_attestation_method(SgxAttestationMethod::Skip { proxied }),
			};

			if !<SgxAllowDebugMode<T>>::get() && enclave.build_mode == SgxBuildMode::Debug {
				log::warn!("teerex: debug mode is not allowed to attest!");
				return Err(<Error<T>>::SgxModeNotAllowed.into())
			}

			let enclave = match worker_url {
				Some(ref url) => enclave.with_url(url.clone()),
				None => enclave,
			};

			Self::add_enclave(&sender, MultiEnclave::from(enclave.clone()))?;

			Self::deposit_event(Event::AddedSgxEnclave {
				registered_by: sender,
				worker_url,
				tcb_status: Some(enclave.status),
				attestation_method: enclave.attestation_method,
			});
			Ok(().into())
		}

		#[pallet::call_index(1)]
<<<<<<< HEAD
		#[pallet::weight((<T as Config>::WeightInfo::unregister_enclave(), DispatchClass::Normal, Pays::Yes))]
		pub fn unregister_enclave(origin: OriginFor<T>) -> DispatchResultWithPostInfo {
			log::info!(target: TEEREX, "Called into runtime call unregister_enclave()");
			let sender = ensure_signed(origin)?;

			Self::remove_enclave(&sender)?;
			Self::deposit_event(Event::RemovedEnclave(sender));
			Ok(().into())
		}

		#[pallet::call_index(2)]
		#[pallet::weight((<T as Config>::WeightInfo::call_worker(), DispatchClass::Normal, Pays::Yes))]
		pub fn call_worker(origin: OriginFor<T>, request: Request) -> DispatchResult {
			let _sender = ensure_signed(origin)?;
			log::info!("call_worker with {:?}", request);
			Self::deposit_event(Event::Forwarded(request.shard));
			Ok(())
		}

		/// The integritee worker calls this function for every processed parentchain_block to confirm a state update.
		#[pallet::call_index(3)]
		#[pallet::weight((<T as Config>::WeightInfo::confirm_processed_parentchain_block(), DispatchClass::Normal, Pays::Yes))]
		pub fn confirm_processed_parentchain_block(
			origin: OriginFor<T>,
			block_hash: H256,
			block_number: T::BlockNumber,
			trusted_calls_merkle_root: H256,
		) -> DispatchResultWithPostInfo {
			let sender = ensure_signed(origin)?;
			Self::ensure_registered_enclave(&sender)?;
			log::debug!(
				"Processed parentchain block confirmed for mrenclave {:?}, block hash {:?}",
				sender,
				block_hash
			);
			Self::deposit_event(Event::ProcessedParentchainBlock(
				sender,
				block_hash,
				trusted_calls_merkle_root,
				block_number,
			));
			Ok(().into())
		}

		/// Sent by a client who requests to get shielded funds managed by an enclave. For this on-chain balance is sent to the bonding_account of the enclave.
		/// The bonding_account does not have a private key as the balance on this account is exclusively managed from withing the pallet_teerex.
		/// Note: The bonding_account is bit-equivalent to the worker shard.
		#[pallet::call_index(4)]
		#[pallet::weight((1000, DispatchClass::Normal, Pays::No))]
		pub fn shield_funds(
			origin: OriginFor<T>,
			incognito_account_encrypted: Vec<u8>,
			amount: BalanceOf<T>,
			bonding_account: T::AccountId,
		) -> DispatchResultWithPostInfo {
			let sender = ensure_signed(origin)?;
			T::Currency::transfer(
				&sender,
				&bonding_account,
				amount,
				ExistenceRequirement::AllowDeath,
			)?;
			Self::deposit_event(Event::ShieldFunds(incognito_account_encrypted));
			Ok(().into())
		}

		/// Sent by enclaves only as a result of an `unshield` request from a client to an enclave.
		#[pallet::call_index(5)]
		#[pallet::weight((1000, DispatchClass::Normal, Pays::No))]
		pub fn unshield_funds(
=======
		#[pallet::weight((<T as Config>::WeightInfo::unregister_sovereign_enclave(), DispatchClass::Normal, Pays::Yes))]
		pub fn unregister_sovereign_enclave(
>>>>>>> ced38092
			origin: OriginFor<T>,
			enclave_signer: T::AccountId,
		) -> DispatchResultWithPostInfo {
			log::info!("teerex: called into runtime call unregister_sovereign_enclave()");
			ensure_signed(origin)?;
			let enclave = Self::sovereign_enclaves(&enclave_signer)
				.ok_or(<Error<T>>::EnclaveIsNotRegistered)?;
			let now = <timestamp::Pallet<T>>::get();
			let oldest_acceptable_attestation_time = now
				.saturating_sub(T::MaxAttestationRenewalPeriod::get())
				.saturated_into::<u64>();
			if enclave.attestation_timestamp() < oldest_acceptable_attestation_time {
				<SovereignEnclaves<T>>::remove(&enclave_signer);
			} else {
				return Err(<Error<T>>::UnregisterActiveEnclaveNotAllowed.into())
			}
			Self::deposit_event(Event::RemovedSovereignEnclave(enclave_signer));
			Ok(().into())
		}

		#[pallet::call_index(2)]
		#[pallet::weight((<T as Config>::WeightInfo::unregister_proxied_enclave(), DispatchClass::Normal, Pays::Yes))]
		pub fn unregister_proxied_enclave(
			origin: OriginFor<T>,
			address: EnclaveInstanceAddress<T::AccountId>,
		) -> DispatchResultWithPostInfo {
<<<<<<< HEAD
			log::info!(target: TEEREX, "Called into runtime call register_dcap_enclave()");
			let sender = ensure_signed(origin)?;
			ensure!(dcap_quote.len() <= MAX_DCAP_QUOTE_LEN, <Error<T>>::RaReportTooLong);
			ensure!(worker_url.len() <= MAX_URL_LEN, <Error<T>>::EnclaveUrlTooLong);
			log::info!(target: TEEREX, "parameter length ok");

			#[cfg(not(feature = "skip-ias-check"))]
			let (enclave, report) = Self::verify_dcap_quote(&sender, dcap_quote).map(|report| {
				(
					Enclave::new(
						sender.clone(),
						report.mr_enclave,
						report.timestamp,
						worker_url.clone(),
						report.build_mode,
					),
					report,
				)
			})?;

			#[cfg(not(feature = "skip-ias-check"))]
			if !<AllowSGXDebugMode<T>>::get() && enclave.sgx_mode == SgxBuildMode::Debug {
				log::error!("substraTEE_registry: debug mode is not allowed to attest!");
				return Err(<Error<T>>::SgxModeNotAllowed.into())
			}

			#[cfg(feature = "skip-ias-check")]
			log::warn!("[teerex]: Skipping remote attestation check. Only dev-chains are allowed to do this!");

			#[cfg(feature = "skip-ias-check")]
			let enclave = Enclave::new(
				sender.clone(),
				// insert mrenclave if the ra_report represents one, otherwise insert default
				<MrEnclave>::decode(&mut dcap_quote.as_slice()).unwrap_or_default(),
				<timestamp::Pallet<T>>::get().saturated_into(),
				worker_url.clone(),
				SgxBuildMode::default(),
			);

			Self::add_enclave(&sender, &enclave)?;

			#[cfg(not(feature = "skip-ias-check"))]
			Self::deposit_event(Event::AddedEnclave {
				registered_by: sender,
				worker_url,
				tcb_status: Some(report.status),
				attestation_method: AttestationMethod::Dcap,
			});

			#[cfg(feature = "skip-ias-check")]
			Self::deposit_event(Event::AddedEnclave {
				registered_by: sender,
				worker_url,
				tcb_status: None,
				attestation_method: AttestationMethod::Skip,
			});
			log::info!(target: TEEREX, "added enclave: ok");
=======
			log::info!("teerex: called into runtime call unregister_proxied_enclave()");
			ensure_signed(origin)?;
			let enclave =
				Self::proxied_enclaves(&address).ok_or(<Error<T>>::EnclaveIsNotRegistered)?;
			let now = <timestamp::Pallet<T>>::get();
			let oldest_acceptable_attestation_time = now
				.saturating_sub(T::MaxAttestationRenewalPeriod::get())
				.saturated_into::<u64>();
			if enclave.attestation_timestamp() < oldest_acceptable_attestation_time {
				<ProxiedEnclaves<T>>::remove(&address);
			} else {
				return Err(<Error<T>>::UnregisterActiveEnclaveNotAllowed.into())
			}
			Self::deposit_event(Event::RemovedProxiedEnclave(address));
>>>>>>> ced38092
			Ok(().into())
		}

		#[pallet::call_index(3)]
		#[pallet::weight((<T as Config>::WeightInfo::register_quoting_enclave(), DispatchClass::Normal, Pays::Yes))]
		pub fn register_quoting_enclave(
			origin: OriginFor<T>,
			enclave_identity: Vec<u8>,
			signature: Vec<u8>,
			certificate_chain: Vec<u8>,
		) -> DispatchResultWithPostInfo {
			log::info!(target: TEEREX, "Called into runtime call register_quoting_enclave()");
			// Quoting enclaves are registered globally and not for a specific sender
			let _sender = ensure_signed(origin)?;
			let quoting_enclave = Self::verify_quoting_enclave(
				enclave_identity.clone(),
				signature,
				certificate_chain,
			)?;
			<SgxQuotingEnclaveRegistry<T>>::put(&quoting_enclave);
			Self::deposit_event(Event::SgxQuotingEnclaveRegistered { quoting_enclave });
			Ok(().into())
		}

		#[pallet::call_index(4)]
		#[pallet::weight((<T as Config>::WeightInfo::register_tcb_info(), DispatchClass::Normal, Pays::Yes))]
		pub fn register_tcb_info(
			origin: OriginFor<T>,
			tcb_info: Vec<u8>,
			signature: Vec<u8>,
			certificate_chain: Vec<u8>,
		) -> DispatchResultWithPostInfo {
			log::info!(target: TEEREX, "Called into runtime call register_tcb_info()");
			// TCB info is registered globally and not for a specific sender
			let _sender = ensure_signed(origin)?;
			log::trace!(target: TEEREX, "In register_tcb_info(), origin is ensured to be signed");
			let (fmspc, on_chain_info) =
				Self::verify_tcb_info(tcb_info, signature, certificate_chain)?;
<<<<<<< HEAD
			<TcbInfo<T>>::insert(fmspc, &on_chain_info);
			Self::deposit_event(Event::TcbInfoRegistered { fmspc, on_chain_info });
			log::debug!(target: TEEREX, "In register_tcb_info(), Self::verify_tcb_info succeded.");
			Ok(().into())
		}

		/// Publish a hash as a result of an arbitrary enclave operation.
		///
		/// The `mrenclave` of the origin will be used as an event topic a client can subscribe to.
		/// `extra_topics`, if any, will be used as additional event topics.
		///
		/// `data` can be anything worthwhile publishing related to the hash. If it is a
		/// utf8-encoded string, the UIs will usually even render the text.
		#[pallet::call_index(9)]
		#[pallet::weight((<T as Config>::WeightInfo::publish_hash(extra_topics.len().saturated_into(), data.len().saturated_into()), DispatchClass::Normal, Pays::Yes))]
		pub fn publish_hash(
			origin: OriginFor<T>,
			hash: H256,
			extra_topics: Vec<T::Hash>,
			data: Vec<u8>,
		) -> DispatchResultWithPostInfo {
			let sender = ensure_signed(origin)?;
			Self::ensure_registered_enclave(&sender)?;
			let enclave = Self::get_enclave(&sender)?;

			ensure!(extra_topics.len() <= TOPICS_LIMIT, <Error<T>>::TooManyTopics);
			ensure!(data.len() <= DATA_LENGTH_LIMIT, <Error<T>>::DataTooLong);

			let mut topics = extra_topics;
			topics.push(enclave.mr_enclave.into());

			Self::deposit_event_indexed(
				&topics,
				Event::PublishedHash { mr_enclave: enclave.mr_enclave, hash, data },
			);

=======
			<SgxTcbInfo<T>>::insert(fmspc, &on_chain_info);
			Self::deposit_event(Event::SgxTcbInfoRegistered { fmspc, on_chain_info });
>>>>>>> ced38092
			Ok(().into())
		}
	}

	#[pallet::error]
	pub enum Error<T> {
		/// Failed to decode enclave signer.
		EnclaveSignerDecodeError,
		/// Sender does not match attested enclave in report.
		SenderIsNotAttestedEnclave,
		/// Verifying RA report failed.
		RemoteAttestationVerificationFailed,
		RemoteAttestationTooOld,
		/// The enclave cannot attest, because its building mode is not allowed.
		SgxModeNotAllowed,
		/// The enclave is not registered.
		EnclaveIsNotRegistered,
		/// The worker url is too long.
		EnclaveUrlTooLong,
		/// The Remote Attestation proof is too long.
		RaProofTooLong,
		/// No enclave is registered.
		EmptyEnclaveRegistry,
		/// The provided collateral data is invalid
		CollateralInvalid,
		/// It is not allowed to unregister enclaves with recent activity
		UnregisterActiveEnclaveNotAllowed,
	}
}

impl<T: Config> Pallet<T> {
	pub fn add_enclave(
		sender: &T::AccountId,
		multi_enclave: MultiEnclave<Vec<u8>>,
	) -> DispatchResultWithPostInfo {
		if multi_enclave.attestaion_proxied() {
			<ProxiedEnclaves<T>>::insert(
				EnclaveInstanceAddress {
					fingerprint: multi_enclave.fingerprint(),
					registrar: sender.clone(),
					signer: multi_enclave.instance_signer(),
				},
				multi_enclave,
			);
		} else {
			<SovereignEnclaves<T>>::insert(sender, multi_enclave);
		}
		Ok(().into())
	}

	pub fn get_sovereign_enclave(
		account: &T::AccountId,
<<<<<<< HEAD
	) -> Result<(), DispatchErrorWithPostInfo> {
		ensure!(<EnclaveIndex<T>>::contains_key(account), <Error<T>>::EnclaveIsNotRegistered);
		Ok(())
	}

	/// Deposit a pallets teerex event with the corresponding topics.
	///
	/// Handles the conversion to the overarching event type.
	fn deposit_event_indexed(topics: &[T::Hash], event: Event<T>) {
		<frame_system::Pallet<T>>::deposit_event_indexed(
			topics,
			<T as Config>::RuntimeEvent::from(event).into(),
		)
	}

	#[cfg(not(feature = "skip-ias-check"))]
	fn verify_report(
		sender: &T::AccountId,
		ra_report: Vec<u8>,
	) -> Result<sgx_verify::SgxReport, DispatchErrorWithPostInfo> {
		let report = sgx_verify::verify_ias_report(&ra_report)
			.map_err(|_| <Error<T>>::RemoteAttestationVerificationFailed)?;
		log::info!(target: TEEREX, "IAS report successfully verified");

		let enclave_signer = T::AccountId::decode(&mut &report.pubkey[..])
			.map_err(|_| <Error<T>>::EnclaveSignerDecodeError)?;
		ensure!(sender == &enclave_signer, <Error<T>>::SenderIsNotAttestedEnclave);

		// TODO: activate state checks as soon as we've fixed our setup #83
		// ensure!((report.status == SgxStatus::Ok) | (report.status == SgxStatus::ConfigurationNeeded),
		//     "RA status is insufficient");
		// log::info!(target: TEEREX, "status is acceptable");

		Self::ensure_timestamp_within_24_hours(report.timestamp)?;
		Ok(report)
	}

	#[cfg(not(feature = "skip-ias-check"))]
	fn verify_dcap_quote(
		sender: &T::AccountId,
		dcap_quote: Vec<u8>,
	) -> Result<sgx_verify::SgxReport, DispatchErrorWithPostInfo> {
		let verification_time = <timestamp::Pallet<T>>::get();

		let qe = <QuotingEnclaveRegistry<T>>::get();
		let (fmspc, tcb_info, report) =
			sgx_verify::verify_dcap_quote(&dcap_quote, verification_time.saturated_into(), &qe)
				.map_err(|e| {
					log::warn!("verify_dcap_quote failed: {:?}", e);
					<Error<T>>::RemoteAttestationVerificationFailed
				})?;

		log::info!(target: TEEREX, "DCAP quote verified. FMSPC from quote: {:?}", fmspc);
		let tcb_info_on_chain = <TcbInfo<T>>::get(fmspc);
		log::trace!(target: TEEREX, "TCB Info verification...");
		log::debug!(target: TEEREX, "tcb_info_on_chain is: {:#?}", &tcb_info_on_chain);
		let res = tcb_info_on_chain.verify_examinee(&tcb_info);
		log::trace!(target: TEEREX, "TCB Info verification done, result is: {:#?}", &res);
		// TODO reenable check
		//ensure!(res, "tcb_info is outdated");

		log::debug!(target: TEEREX, "DCAP quote ensured. tcbinfo: {:?}", &tcb_info);

		let enclave_signer = T::AccountId::decode(&mut &report.pubkey[..])
			.map_err(|_| <Error<T>>::EnclaveSignerDecodeError)?;
		ensure!(sender == &enclave_signer, <Error<T>>::SenderIsNotAttestedEnclave);
		log::trace!(target: TEEREX, "DCAP quote ensure sender: {:#?}", sender);
		log::trace!(target: TEEREX, "DCAP quote ensure enclave_signer: {:#?}", &enclave_signer);

		// TODO: activate state checks as soon as we've fixed our setup #83
		// ensure!((report.status == SgxStatus::Ok) | (report.status == SgxStatus::ConfigurationNeeded),
		//     "RA status is insufficient");
		// log::info!(target: TEEREX, "status is acceptable");

		log::debug!(target: TEEREX, "DCAP report is: {:?}", &report);
		Ok(report)
=======
	) -> Result<MultiEnclave<Vec<u8>>, DispatchErrorWithPostInfo> {
		<SovereignEnclaves<T>>::get(account).ok_or(<Error<T>>::EnclaveIsNotRegistered.into())
>>>>>>> ced38092
	}

	fn verify_quoting_enclave(
		enclave_identity: Vec<u8>,
		signature: Vec<u8>,
		certificate_chain: Vec<u8>,
	) -> Result<SgxQuotingEnclave, DispatchErrorWithPostInfo> {
		let verification_time: u64 = <timestamp::Pallet<T>>::get().saturated_into();
		let certs = extract_certs(&certificate_chain);
		ensure!(certs.len() >= 2, "Certificate chain must have at least two certificates");
		let intermediate_slices: Vec<&[u8]> = certs[1..].iter().map(Vec::as_slice).collect();
		let leaf_cert =
			verify_certificate_chain(&certs[0], &intermediate_slices, verification_time)?;
		let enclave_identity =
			deserialize_enclave_identity(&enclave_identity, &signature, &leaf_cert)?;

		if enclave_identity.is_valid(verification_time.try_into().unwrap()) {
			Ok(enclave_identity.to_quoting_enclave())
		} else {
			Err(<Error<T>>::CollateralInvalid.into())
		}
	}

	pub fn verify_tcb_info(
		tcb_info: Vec<u8>,
		signature: Vec<u8>,
		certificate_chain: Vec<u8>,
	) -> Result<(Fmspc, SgxTcbInfoOnChain), DispatchErrorWithPostInfo> {
		let verification_time: u64 = <timestamp::Pallet<T>>::get().saturated_into();
		let certs = extract_certs(&certificate_chain);
		ensure!(certs.len() >= 2, "Certificate chain must have at least two certificates");
		log::trace!(target: TEEREX, "Self::verify_tcb_info, certs len is >= 2.");
		let intermediate_slices: Vec<&[u8]> = certs[1..].iter().map(Vec::as_slice).collect();
		let leaf_cert =
			verify_certificate_chain(&certs[0], &intermediate_slices, verification_time)?;
		let tcb_info = deserialize_tcb_info(&tcb_info, &signature, &leaf_cert)?;
		log::debug!(target: TEEREX, "Self::deserialize_tcb_info succeded.");
		if tcb_info.is_valid(verification_time.try_into().unwrap()) {
			Ok(tcb_info.to_chain_tcb_info())
		} else {
			Err(<Error<T>>::CollateralInvalid.into())
		}
	}

	fn ensure_timestamp_within_24_hours(report_timestamp: u64) -> DispatchResultWithPostInfo {
		use sp_runtime::traits::CheckedSub;

		let elapsed_time = <timestamp::Pallet<T>>::get()
			.checked_sub(&T::Moment::saturated_from(report_timestamp))
			.ok_or("Underflow while calculating elapsed time since report creation")?;

		if elapsed_time < T::MomentsPerDay::get() {
			Ok(().into())
		} else {
			Err(<Error<T>>::RemoteAttestationTooOld.into())
		}
	}
}

#[cfg(any(test, feature = "runtime-benchmarks"))]
mod benchmarking;
#[cfg(test)]
mod mock;
#[cfg(any(test, feature = "runtime-benchmarks"))]
pub mod test_helpers;
#[cfg(test)]
mod tests;
pub mod weights;<|MERGE_RESOLUTION|>--- conflicted
+++ resolved
@@ -147,27 +147,19 @@
 			worker_url: Option<Vec<u8>>,
 			attestation_method: SgxAttestationMethod,
 		) -> DispatchResultWithPostInfo {
-<<<<<<< HEAD
-			log::info!(target: TEEREX, "Called into runtime call register_ias_enclave()");
-			let sender = ensure_signed(origin)?;
-			ensure!(ra_report.len() <= MAX_RA_REPORT_LEN, <Error<T>>::RaReportTooLong);
-			ensure!(worker_url.len() <= MAX_URL_LEN, <Error<T>>::EnclaveUrlTooLong);
-			log::info!(target: TEEREX, "parameter length ok");
-=======
-			log::info!("teerex: called into runtime call register_sgx_enclave()");
+			log::debug!(target: TEEREX, "called into runtime call register_sgx_enclave()");
 			let sender = ensure_signed(origin)?;
 			ensure!(proof.len() <= SGX_RA_PROOF_MAX_LEN, <Error<T>>::RaProofTooLong);
 			if let Some(ref url) = worker_url {
 				ensure!(url.len() <= MAX_URL_LEN, <Error<T>>::EnclaveUrlTooLong);
 			}
-			log::info!("teerex: parameter length ok");
->>>>>>> ced38092
+			log::debug!(target: TEEREX, "parameter length ok");
 
 			let enclave = match attestation_method {
 				SgxAttestationMethod::Ias => {
 					let report = sgx_verify::verify_ias_report(&proof)
 						.map_err(|_| <Error<T>>::RemoteAttestationVerificationFailed)?;
-					log::info!("teerex: IAS report successfully verified");
+					log::debug!(target: TEEREX, "IAS report successfully verified");
 
 					Self::ensure_timestamp_within_24_hours(report.timestamp)?;
 
@@ -190,7 +182,7 @@
 					// TODO: activate state checks as soon as we've fixed our setup #83
 					// ensure!((report.status == SgxStatus::Ok) | (report.status == SgxStatus::ConfigurationNeeded),
 					//     "RA status is insufficient");
-					// log::info!("teerex: status is acceptable");
+					// log::info!(target: TEEREX, "status is acceptable");
 
 					enclave
 				},
@@ -204,7 +196,7 @@
 						&qe,
 					)
 					.map_err(|e| {
-						log::warn!("verify_dcap_quote failed: {:?}", e);
+						log::info!(target: TEEREX, "verify_dcap_quote failed: {:?}", e);
 						<Error<T>>::RemoteAttestationVerificationFailed
 					})?;
 
@@ -216,14 +208,18 @@
 						);
 					}
 
-					log::info!("teerex: DCAP quote verified. FMSPC from quote: {:?}", fmspc);
+					log::debug!(
+						target: TEEREX,
+						"DCAP quote verified. FMSPC from quote: {:?}",
+						fmspc
+					);
 					let tcb_info_on_chain = <SgxTcbInfo<T>>::get(fmspc);
 					ensure!(tcb_info_on_chain.verify_examinee(&tcb_info), "tcb_info is outdated");
 
 					// TODO: activate state checks as soon as we've fixed our setup #83
 					// ensure!((report.status == SgxStatus::Ok) | (report.status == SgxStatus::ConfigurationNeeded),
 					//     "RA status is insufficient");
-					// log::info!("teerex: status is acceptable");
+					// log::info!(target: TEEREX, "status is acceptable");
 
 					SgxEnclave::new(
 						report.report_data,
@@ -249,7 +245,7 @@
 			};
 
 			if !<SgxAllowDebugMode<T>>::get() && enclave.build_mode == SgxBuildMode::Debug {
-				log::warn!("teerex: debug mode is not allowed to attest!");
+				log::info!(target: TEEREX, "debug mode is not allowed to attest!");
 				return Err(<Error<T>>::SgxModeNotAllowed.into())
 			}
 
@@ -266,89 +262,22 @@
 				tcb_status: Some(enclave.status),
 				attestation_method: enclave.attestation_method,
 			});
+			log::info!(
+				target: TEEREX,
+				"registered sgx enclave. sender: {:?}, attestation method: {:?}",
+				sender,
+				enclave.attestation_method
+			);
 			Ok(().into())
 		}
 
 		#[pallet::call_index(1)]
-<<<<<<< HEAD
-		#[pallet::weight((<T as Config>::WeightInfo::unregister_enclave(), DispatchClass::Normal, Pays::Yes))]
-		pub fn unregister_enclave(origin: OriginFor<T>) -> DispatchResultWithPostInfo {
-			log::info!(target: TEEREX, "Called into runtime call unregister_enclave()");
-			let sender = ensure_signed(origin)?;
-
-			Self::remove_enclave(&sender)?;
-			Self::deposit_event(Event::RemovedEnclave(sender));
-			Ok(().into())
-		}
-
-		#[pallet::call_index(2)]
-		#[pallet::weight((<T as Config>::WeightInfo::call_worker(), DispatchClass::Normal, Pays::Yes))]
-		pub fn call_worker(origin: OriginFor<T>, request: Request) -> DispatchResult {
-			let _sender = ensure_signed(origin)?;
-			log::info!("call_worker with {:?}", request);
-			Self::deposit_event(Event::Forwarded(request.shard));
-			Ok(())
-		}
-
-		/// The integritee worker calls this function for every processed parentchain_block to confirm a state update.
-		#[pallet::call_index(3)]
-		#[pallet::weight((<T as Config>::WeightInfo::confirm_processed_parentchain_block(), DispatchClass::Normal, Pays::Yes))]
-		pub fn confirm_processed_parentchain_block(
-			origin: OriginFor<T>,
-			block_hash: H256,
-			block_number: T::BlockNumber,
-			trusted_calls_merkle_root: H256,
-		) -> DispatchResultWithPostInfo {
-			let sender = ensure_signed(origin)?;
-			Self::ensure_registered_enclave(&sender)?;
-			log::debug!(
-				"Processed parentchain block confirmed for mrenclave {:?}, block hash {:?}",
-				sender,
-				block_hash
-			);
-			Self::deposit_event(Event::ProcessedParentchainBlock(
-				sender,
-				block_hash,
-				trusted_calls_merkle_root,
-				block_number,
-			));
-			Ok(().into())
-		}
-
-		/// Sent by a client who requests to get shielded funds managed by an enclave. For this on-chain balance is sent to the bonding_account of the enclave.
-		/// The bonding_account does not have a private key as the balance on this account is exclusively managed from withing the pallet_teerex.
-		/// Note: The bonding_account is bit-equivalent to the worker shard.
-		#[pallet::call_index(4)]
-		#[pallet::weight((1000, DispatchClass::Normal, Pays::No))]
-		pub fn shield_funds(
-			origin: OriginFor<T>,
-			incognito_account_encrypted: Vec<u8>,
-			amount: BalanceOf<T>,
-			bonding_account: T::AccountId,
-		) -> DispatchResultWithPostInfo {
-			let sender = ensure_signed(origin)?;
-			T::Currency::transfer(
-				&sender,
-				&bonding_account,
-				amount,
-				ExistenceRequirement::AllowDeath,
-			)?;
-			Self::deposit_event(Event::ShieldFunds(incognito_account_encrypted));
-			Ok(().into())
-		}
-
-		/// Sent by enclaves only as a result of an `unshield` request from a client to an enclave.
-		#[pallet::call_index(5)]
-		#[pallet::weight((1000, DispatchClass::Normal, Pays::No))]
-		pub fn unshield_funds(
-=======
 		#[pallet::weight((<T as Config>::WeightInfo::unregister_sovereign_enclave(), DispatchClass::Normal, Pays::Yes))]
 		pub fn unregister_sovereign_enclave(
->>>>>>> ced38092
 			origin: OriginFor<T>,
 			enclave_signer: T::AccountId,
 		) -> DispatchResultWithPostInfo {
-			log::info!("teerex: called into runtime call unregister_sovereign_enclave()");
+			log::debug!(target: TEEREX, "called into runtime call unregister_sovereign_enclave()");
 			ensure_signed(origin)?;
 			let enclave = Self::sovereign_enclaves(&enclave_signer)
 				.ok_or(<Error<T>>::EnclaveIsNotRegistered)?;
@@ -362,6 +291,7 @@
 				return Err(<Error<T>>::UnregisterActiveEnclaveNotAllowed.into())
 			}
 			Self::deposit_event(Event::RemovedSovereignEnclave(enclave_signer));
+			log::debug!(target: TEEREX, "removed sovereign enclave {:?}", enclave_signer);
 			Ok(().into())
 		}
 
@@ -371,66 +301,7 @@
 			origin: OriginFor<T>,
 			address: EnclaveInstanceAddress<T::AccountId>,
 		) -> DispatchResultWithPostInfo {
-<<<<<<< HEAD
-			log::info!(target: TEEREX, "Called into runtime call register_dcap_enclave()");
-			let sender = ensure_signed(origin)?;
-			ensure!(dcap_quote.len() <= MAX_DCAP_QUOTE_LEN, <Error<T>>::RaReportTooLong);
-			ensure!(worker_url.len() <= MAX_URL_LEN, <Error<T>>::EnclaveUrlTooLong);
-			log::info!(target: TEEREX, "parameter length ok");
-
-			#[cfg(not(feature = "skip-ias-check"))]
-			let (enclave, report) = Self::verify_dcap_quote(&sender, dcap_quote).map(|report| {
-				(
-					Enclave::new(
-						sender.clone(),
-						report.mr_enclave,
-						report.timestamp,
-						worker_url.clone(),
-						report.build_mode,
-					),
-					report,
-				)
-			})?;
-
-			#[cfg(not(feature = "skip-ias-check"))]
-			if !<AllowSGXDebugMode<T>>::get() && enclave.sgx_mode == SgxBuildMode::Debug {
-				log::error!("substraTEE_registry: debug mode is not allowed to attest!");
-				return Err(<Error<T>>::SgxModeNotAllowed.into())
-			}
-
-			#[cfg(feature = "skip-ias-check")]
-			log::warn!("[teerex]: Skipping remote attestation check. Only dev-chains are allowed to do this!");
-
-			#[cfg(feature = "skip-ias-check")]
-			let enclave = Enclave::new(
-				sender.clone(),
-				// insert mrenclave if the ra_report represents one, otherwise insert default
-				<MrEnclave>::decode(&mut dcap_quote.as_slice()).unwrap_or_default(),
-				<timestamp::Pallet<T>>::get().saturated_into(),
-				worker_url.clone(),
-				SgxBuildMode::default(),
-			);
-
-			Self::add_enclave(&sender, &enclave)?;
-
-			#[cfg(not(feature = "skip-ias-check"))]
-			Self::deposit_event(Event::AddedEnclave {
-				registered_by: sender,
-				worker_url,
-				tcb_status: Some(report.status),
-				attestation_method: AttestationMethod::Dcap,
-			});
-
-			#[cfg(feature = "skip-ias-check")]
-			Self::deposit_event(Event::AddedEnclave {
-				registered_by: sender,
-				worker_url,
-				tcb_status: None,
-				attestation_method: AttestationMethod::Skip,
-			});
-			log::info!(target: TEEREX, "added enclave: ok");
-=======
-			log::info!("teerex: called into runtime call unregister_proxied_enclave()");
+			log::debug!(target: TEEREX, "called into runtime call unregister_proxied_enclave()");
 			ensure_signed(origin)?;
 			let enclave =
 				Self::proxied_enclaves(&address).ok_or(<Error<T>>::EnclaveIsNotRegistered)?;
@@ -444,7 +315,7 @@
 				return Err(<Error<T>>::UnregisterActiveEnclaveNotAllowed.into())
 			}
 			Self::deposit_event(Event::RemovedProxiedEnclave(address));
->>>>>>> ced38092
+			log::info!(target: TEEREX, "removed proxied enclave {:?}", address);
 			Ok(().into())
 		}
 
@@ -456,7 +327,7 @@
 			signature: Vec<u8>,
 			certificate_chain: Vec<u8>,
 		) -> DispatchResultWithPostInfo {
-			log::info!(target: TEEREX, "Called into runtime call register_quoting_enclave()");
+			log::debug!(target: TEEREX, "Called into runtime call register_quoting_enclave()");
 			// Quoting enclaves are registered globally and not for a specific sender
 			let _sender = ensure_signed(origin)?;
 			let quoting_enclave = Self::verify_quoting_enclave(
@@ -466,6 +337,7 @@
 			)?;
 			<SgxQuotingEnclaveRegistry<T>>::put(&quoting_enclave);
 			Self::deposit_event(Event::SgxQuotingEnclaveRegistered { quoting_enclave });
+			log::info!(target: TEEREX, "registered quoting enclave");
 			Ok(().into())
 		}
 
@@ -477,53 +349,15 @@
 			signature: Vec<u8>,
 			certificate_chain: Vec<u8>,
 		) -> DispatchResultWithPostInfo {
-			log::info!(target: TEEREX, "Called into runtime call register_tcb_info()");
+			log::debug!(target: TEEREX, "Called into runtime call register_tcb_info()");
 			// TCB info is registered globally and not for a specific sender
 			let _sender = ensure_signed(origin)?;
 			log::trace!(target: TEEREX, "In register_tcb_info(), origin is ensured to be signed");
 			let (fmspc, on_chain_info) =
 				Self::verify_tcb_info(tcb_info, signature, certificate_chain)?;
-<<<<<<< HEAD
-			<TcbInfo<T>>::insert(fmspc, &on_chain_info);
-			Self::deposit_event(Event::TcbInfoRegistered { fmspc, on_chain_info });
-			log::debug!(target: TEEREX, "In register_tcb_info(), Self::verify_tcb_info succeded.");
-			Ok(().into())
-		}
-
-		/// Publish a hash as a result of an arbitrary enclave operation.
-		///
-		/// The `mrenclave` of the origin will be used as an event topic a client can subscribe to.
-		/// `extra_topics`, if any, will be used as additional event topics.
-		///
-		/// `data` can be anything worthwhile publishing related to the hash. If it is a
-		/// utf8-encoded string, the UIs will usually even render the text.
-		#[pallet::call_index(9)]
-		#[pallet::weight((<T as Config>::WeightInfo::publish_hash(extra_topics.len().saturated_into(), data.len().saturated_into()), DispatchClass::Normal, Pays::Yes))]
-		pub fn publish_hash(
-			origin: OriginFor<T>,
-			hash: H256,
-			extra_topics: Vec<T::Hash>,
-			data: Vec<u8>,
-		) -> DispatchResultWithPostInfo {
-			let sender = ensure_signed(origin)?;
-			Self::ensure_registered_enclave(&sender)?;
-			let enclave = Self::get_enclave(&sender)?;
-
-			ensure!(extra_topics.len() <= TOPICS_LIMIT, <Error<T>>::TooManyTopics);
-			ensure!(data.len() <= DATA_LENGTH_LIMIT, <Error<T>>::DataTooLong);
-
-			let mut topics = extra_topics;
-			topics.push(enclave.mr_enclave.into());
-
-			Self::deposit_event_indexed(
-				&topics,
-				Event::PublishedHash { mr_enclave: enclave.mr_enclave, hash, data },
-			);
-
-=======
 			<SgxTcbInfo<T>>::insert(fmspc, &on_chain_info);
 			Self::deposit_event(Event::SgxTcbInfoRegistered { fmspc, on_chain_info });
->>>>>>> ced38092
+			log::info!(target: TEEREX, "registered tcb info for fmspc: {:}", fmspc);
 			Ok(().into())
 		}
 	}
@@ -576,87 +410,8 @@
 
 	pub fn get_sovereign_enclave(
 		account: &T::AccountId,
-<<<<<<< HEAD
-	) -> Result<(), DispatchErrorWithPostInfo> {
-		ensure!(<EnclaveIndex<T>>::contains_key(account), <Error<T>>::EnclaveIsNotRegistered);
-		Ok(())
-	}
-
-	/// Deposit a pallets teerex event with the corresponding topics.
-	///
-	/// Handles the conversion to the overarching event type.
-	fn deposit_event_indexed(topics: &[T::Hash], event: Event<T>) {
-		<frame_system::Pallet<T>>::deposit_event_indexed(
-			topics,
-			<T as Config>::RuntimeEvent::from(event).into(),
-		)
-	}
-
-	#[cfg(not(feature = "skip-ias-check"))]
-	fn verify_report(
-		sender: &T::AccountId,
-		ra_report: Vec<u8>,
-	) -> Result<sgx_verify::SgxReport, DispatchErrorWithPostInfo> {
-		let report = sgx_verify::verify_ias_report(&ra_report)
-			.map_err(|_| <Error<T>>::RemoteAttestationVerificationFailed)?;
-		log::info!(target: TEEREX, "IAS report successfully verified");
-
-		let enclave_signer = T::AccountId::decode(&mut &report.pubkey[..])
-			.map_err(|_| <Error<T>>::EnclaveSignerDecodeError)?;
-		ensure!(sender == &enclave_signer, <Error<T>>::SenderIsNotAttestedEnclave);
-
-		// TODO: activate state checks as soon as we've fixed our setup #83
-		// ensure!((report.status == SgxStatus::Ok) | (report.status == SgxStatus::ConfigurationNeeded),
-		//     "RA status is insufficient");
-		// log::info!(target: TEEREX, "status is acceptable");
-
-		Self::ensure_timestamp_within_24_hours(report.timestamp)?;
-		Ok(report)
-	}
-
-	#[cfg(not(feature = "skip-ias-check"))]
-	fn verify_dcap_quote(
-		sender: &T::AccountId,
-		dcap_quote: Vec<u8>,
-	) -> Result<sgx_verify::SgxReport, DispatchErrorWithPostInfo> {
-		let verification_time = <timestamp::Pallet<T>>::get();
-
-		let qe = <QuotingEnclaveRegistry<T>>::get();
-		let (fmspc, tcb_info, report) =
-			sgx_verify::verify_dcap_quote(&dcap_quote, verification_time.saturated_into(), &qe)
-				.map_err(|e| {
-					log::warn!("verify_dcap_quote failed: {:?}", e);
-					<Error<T>>::RemoteAttestationVerificationFailed
-				})?;
-
-		log::info!(target: TEEREX, "DCAP quote verified. FMSPC from quote: {:?}", fmspc);
-		let tcb_info_on_chain = <TcbInfo<T>>::get(fmspc);
-		log::trace!(target: TEEREX, "TCB Info verification...");
-		log::debug!(target: TEEREX, "tcb_info_on_chain is: {:#?}", &tcb_info_on_chain);
-		let res = tcb_info_on_chain.verify_examinee(&tcb_info);
-		log::trace!(target: TEEREX, "TCB Info verification done, result is: {:#?}", &res);
-		// TODO reenable check
-		//ensure!(res, "tcb_info is outdated");
-
-		log::debug!(target: TEEREX, "DCAP quote ensured. tcbinfo: {:?}", &tcb_info);
-
-		let enclave_signer = T::AccountId::decode(&mut &report.pubkey[..])
-			.map_err(|_| <Error<T>>::EnclaveSignerDecodeError)?;
-		ensure!(sender == &enclave_signer, <Error<T>>::SenderIsNotAttestedEnclave);
-		log::trace!(target: TEEREX, "DCAP quote ensure sender: {:#?}", sender);
-		log::trace!(target: TEEREX, "DCAP quote ensure enclave_signer: {:#?}", &enclave_signer);
-
-		// TODO: activate state checks as soon as we've fixed our setup #83
-		// ensure!((report.status == SgxStatus::Ok) | (report.status == SgxStatus::ConfigurationNeeded),
-		//     "RA status is insufficient");
-		// log::info!(target: TEEREX, "status is acceptable");
-
-		log::debug!(target: TEEREX, "DCAP report is: {:?}", &report);
-		Ok(report)
-=======
 	) -> Result<MultiEnclave<Vec<u8>>, DispatchErrorWithPostInfo> {
 		<SovereignEnclaves<T>>::get(account).ok_or(<Error<T>>::EnclaveIsNotRegistered.into())
->>>>>>> ced38092
 	}
 
 	fn verify_quoting_enclave(
